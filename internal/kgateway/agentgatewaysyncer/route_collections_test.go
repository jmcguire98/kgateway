--- conflicted
+++ resolved
@@ -660,11 +660,8 @@
 			// Call ADPRouteCollection
 			rm := reports.NewReportMap()
 			rep := reports.NewReporter(&rm)
-<<<<<<< HEAD
-			adpRoutes := ADPRouteCollection(httpRoutes, grpcRoutes, tcpRoutes, tlsRoutes, routeInputs, krtopts, rm, rep, pluginsdk.Plugin{})
-=======
-			adpRoutes := ADPRouteCollection(httpRoutes, grpcRoutes, tcpRoutes, tlsRoutes, gateways, gatewayObjs, routeInputs, krtopts, rm, rep)
->>>>>>> 559366ee
+			adpRoutes := ADPRouteCollection(httpRoutes, grpcRoutes, tcpRoutes, tlsRoutes, gateways, gatewayObjs, routeInputs, krtopts, rm, rep, pluginsdk.Plugin{})
+
 
 			// Wait for the collection to process
 			adpRoutes.WaitUntilSynced(context.Background().Done())
@@ -1262,11 +1259,7 @@
 			// Call ADPRouteCollection
 			rm := reports.NewReportMap()
 			rep := reports.NewReporter(&rm)
-<<<<<<< HEAD
-			adpRoutes := ADPRouteCollection(httpRoutes, grpcRoutes, tcpRoutes, tlsRoutes, routeInputs, krtopts, rm, rep, pluginsdk.Plugin{})
-=======
-			adpRoutes := ADPRouteCollection(httpRoutes, grpcRoutes, tcpRoutes, tlsRoutes, gateways, gatewayObjs, routeInputs, krtopts, rm, rep)
->>>>>>> 559366ee
+			adpRoutes := ADPRouteCollection(httpRoutes, grpcRoutes, tcpRoutes, tlsRoutes, gateways, gatewayObjs, routeInputs, krtopts, rm, rep, pluginsdk.Plugin{})
 
 			// Wait for the collection to process
 			adpRoutes.WaitUntilSynced(context.Background().Done())
@@ -1562,11 +1555,7 @@
 			// Call ADPRouteCollection
 			rm := reports.NewReportMap()
 			rep := reports.NewReporter(&rm)
-<<<<<<< HEAD
-			adpRoutes := ADPRouteCollection(httpRoutes, grpcRoutes, tcpRoutes, tlsRoutes, routeInputs, krtopts, rm, rep, pluginsdk.Plugin{})
-=======
-			adpRoutes := ADPRouteCollection(httpRoutes, grpcRoutes, tcpRoutes, tlsRoutes, gateways, gatewayObjs, routeInputs, krtopts, rm, rep)
->>>>>>> 559366ee
+			adpRoutes := ADPRouteCollection(httpRoutes, grpcRoutes, tcpRoutes, tlsRoutes, gateways, gatewayObjs, routeInputs, krtopts, rm, rep, pluginsdk.Plugin{})
 
 			// Wait for the collection to process
 			adpRoutes.WaitUntilSynced(context.Background().Done())
